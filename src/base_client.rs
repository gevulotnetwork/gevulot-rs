--- conflicted
+++ resolved
@@ -203,15 +203,11 @@
 
         log::debug!("token transfer msg: {:?}", msg);
 
-<<<<<<< HEAD
-        self.send_msg_sync::<_, ()>(msg, "token transfer").await?;
-=======
         self.send_msg_sync::<_, cosmrs::proto::cosmos::bank::v1beta1::MsgSendResponse>(
             msg,
             "token transfer",
         )
         .await?;
->>>>>>> 70610e23
 
         Ok(())
     }
